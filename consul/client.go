package consul

import (
	"fmt"
	"strconv"
	"strings"
	"time"

	"regexp"

	"encoding/json"

	"github.com/AcalephStorage/consul-alerts/notifier"

	log "github.com/AcalephStorage/consul-alerts/Godeps/_workspace/src/github.com/Sirupsen/logrus"
	consulapi "github.com/AcalephStorage/consul-alerts/Godeps/_workspace/src/github.com/hashicorp/consul/api"
)

const (
	ConfigTypeBool = iota
	ConfigTypeString
	ConfigTypeInt
	ConfigTypeStrArray
)

type configType int

type ConsulAlertClient struct {
	api    *consulapi.Client
	config *ConsulAlertConfig
}

func NewClient(address, dc, aclToken string) (*ConsulAlertClient, error) {
	config := consulapi.DefaultConfig()
	config.Address = address
	config.Datacenter = dc
	config.Token = aclToken
	api, _ := consulapi.NewClient(config)
	alertConfig := DefaultAlertConfig()

	client := &ConsulAlertClient{
		api:    api,
		config: alertConfig,
	}

	try := 1
	for {
		try += try
		log.Println("Checking consul agent connection...")
		_, err := client.api.Status().Leader()
		if err != nil {
			log.Println("Waiting for consul:", err)
			if try > 10 {
				return nil, err
			}
			time.Sleep(10000 * time.Millisecond)
		} else {
			break
		}
	}

	client.LoadConfig()
	client.UpdateCheckData()
	return client, nil
}

func (c *ConsulAlertClient) LoadConfig() {
	if kvPairs, _, err := c.api.KV().List("consul-alerts/config", nil); err == nil {

		config := c.config

		for _, kvPair := range kvPairs {

			key := kvPair.Key
			val := kvPair.Value

			var valErr error
			switch key {
			// checks config
			case "consul-alerts/config/checks/enabled":
				valErr = loadCustomValue(&config.Checks.Enabled, val, ConfigTypeBool)
			case "consul-alerts/config/checks/change-threshold":
				valErr = loadCustomValue(&config.Checks.ChangeThreshold, val, ConfigTypeInt)

			// events config
			case "consul-alerts/config/events/enabled":
				valErr = loadCustomValue(&config.Events.Enabled, val, ConfigTypeBool)
			case "consul-alerts/config/events/handlers":
				valErr = loadCustomValue(&config.Events.Handlers, val, ConfigTypeStrArray)

			// email notifier config
			case "consul-alerts/config/notifiers/email/cluster-name":
				valErr = loadCustomValue(&config.Notifiers.Email.ClusterName, val, ConfigTypeString)
			case "consul-alerts/config/notifiers/email/template":
				valErr = loadCustomValue(&config.Notifiers.Email.Template, val, ConfigTypeString)
			case "consul-alerts/config/notifiers/email/enabled":
				valErr = loadCustomValue(&config.Notifiers.Email.Enabled, val, ConfigTypeBool)
			case "consul-alerts/config/notifiers/email/password":
				valErr = loadCustomValue(&config.Notifiers.Email.Password, val, ConfigTypeString)
			case "consul-alerts/config/notifiers/email/port":
				valErr = loadCustomValue(&config.Notifiers.Email.Port, val, ConfigTypeInt)
			case "consul-alerts/config/notifiers/email/receivers":
				valErr = loadCustomValue(&config.Notifiers.Email.Receivers, val, ConfigTypeStrArray)
			case "consul-alerts/config/notifiers/email/sender-alias":
				valErr = loadCustomValue(&config.Notifiers.Email.SenderAlias, val, ConfigTypeString)
			case "consul-alerts/config/notifiers/email/sender-email":
				valErr = loadCustomValue(&config.Notifiers.Email.SenderEmail, val, ConfigTypeString)
			case "consul-alerts/config/notifiers/email/url":
				valErr = loadCustomValue(&config.Notifiers.Email.Url, val, ConfigTypeString)
			case "consul-alerts/config/notifiers/email/username":
				valErr = loadCustomValue(&config.Notifiers.Email.Username, val, ConfigTypeString)
			case "consul-alerts/config/notifiers/email/one-per-alert":
				valErr = loadCustomValue(&config.Notifiers.Email.OnePerAlert, val, ConfigTypeBool)
			case "consul-alerts/config/notifiers/email/one-per-node":
				valErr = loadCustomValue(&config.Notifiers.Email.OnePerNode, val, ConfigTypeBool)

			// log notifier config
			case "consul-alerts/config/notifiers/log/enabled":
				valErr = loadCustomValue(&config.Notifiers.Log.Enabled, val, ConfigTypeBool)
			case "consul-alerts/config/notifiers/log/path":
				valErr = loadCustomValue(&config.Notifiers.Log.Path, val, ConfigTypeString)

			// influxdb notifier config
			case "consul-alerts/config/notifiers/influxdb/enabled":
				valErr = loadCustomValue(&config.Notifiers.Influxdb.Enabled, val, ConfigTypeBool)
			case "consul-alerts/config/notifiers/influxdb/host":
				valErr = loadCustomValue(&config.Notifiers.Influxdb.Host, val, ConfigTypeString)
			case "consul-alerts/config/notifiers/influxdb/username":
				valErr = loadCustomValue(&config.Notifiers.Influxdb.Username, val, ConfigTypeString)
			case "consul-alerts/config/notifiers/influxdb/password":
				valErr = loadCustomValue(&config.Notifiers.Influxdb.Password, val, ConfigTypeString)
			case "consul-alerts/config/notifiers/influxdb/database":
				valErr = loadCustomValue(&config.Notifiers.Influxdb.Database, val, ConfigTypeString)
			case "consul-alerts/config/notifiers/influxdb/series-name":
				valErr = loadCustomValue(&config.Notifiers.Influxdb.SeriesName, val, ConfigTypeString)

			// slack notfier config
			case "consul-alerts/config/notifiers/slack/enabled":
				valErr = loadCustomValue(&config.Notifiers.Slack.Enabled, val, ConfigTypeBool)
			case "consul-alerts/config/notifiers/slack/cluster-name":
				valErr = loadCustomValue(&config.Notifiers.Slack.ClusterName, val, ConfigTypeString)
			case "consul-alerts/config/notifiers/slack/url":
				valErr = loadCustomValue(&config.Notifiers.Slack.Url, val, ConfigTypeString)
			case "consul-alerts/config/notifiers/slack/channel":
				valErr = loadCustomValue(&config.Notifiers.Slack.Channel, val, ConfigTypeString)
			case "consul-alerts/config/notifiers/slack/username":
				valErr = loadCustomValue(&config.Notifiers.Slack.Username, val, ConfigTypeString)
			case "consul-alerts/config/notifiers/slack/icon-url":
				valErr = loadCustomValue(&config.Notifiers.Slack.IconUrl, val, ConfigTypeString)
			case "consul-alerts/config/notifiers/slack/icon-emoji":
				valErr = loadCustomValue(&config.Notifiers.Slack.IconEmoji, val, ConfigTypeString)
			case "consul-alerts/config/notifiers/slack/detailed":
				valErr = loadCustomValue(&config.Notifiers.Slack.Detailed, val, ConfigTypeBool)

			// pager-duty notfier config
			case "consul-alerts/config/notifiers/pagerduty/enabled":
				valErr = loadCustomValue(&config.Notifiers.PagerDuty.Enabled, val, ConfigTypeBool)
			case "consul-alerts/config/notifiers/pagerduty/service-key":
				valErr = loadCustomValue(&config.Notifiers.PagerDuty.ServiceKey, val, ConfigTypeString)
			case "consul-alerts/config/notifiers/pagerduty/client-name":
				valErr = loadCustomValue(&config.Notifiers.PagerDuty.ClientName, val, ConfigTypeString)
			case "consul-alerts/config/notifiers/pagerduty/client-url":
				valErr = loadCustomValue(&config.Notifiers.PagerDuty.ClientUrl, val, ConfigTypeString)

			// hipchat notfier config
			case "consul-alerts/config/notifiers/hipchat/enabled":
				valErr = loadCustomValue(&config.Notifiers.HipChat.Enabled, val, ConfigTypeBool)
			case "consul-alerts/config/notifiers/hipchat/cluster-name":
				valErr = loadCustomValue(&config.Notifiers.HipChat.ClusterName, val, ConfigTypeString)
			case "consul-alerts/config/notifiers/hipchat/room-id":
				valErr = loadCustomValue(&config.Notifiers.HipChat.RoomId, val, ConfigTypeString)
			case "consul-alerts/config/notifiers/hipchat/auth-token":
				valErr = loadCustomValue(&config.Notifiers.HipChat.AuthToken, val, ConfigTypeString)
			case "consul-alerts/config/notifiers/hipchat/base-url":
				valErr = loadCustomValue(&config.Notifiers.HipChat.BaseURL, val, ConfigTypeString)
			case "consul-alerts/config/notifiers/hipchat/from":
				valErr = loadCustomValue(&config.Notifiers.HipChat.From, val, ConfigTypeString)

			// OpsGenie notifier config
			case "consul-alerts/config/notifiers/opsgenie/enabled":
				valErr = loadCustomValue(&config.Notifiers.OpsGenie.Enabled, val, ConfigTypeBool)
			case "consul-alerts/config/notifiers/opsgenie/cluster-name":
				valErr = loadCustomValue(&config.Notifiers.OpsGenie.ClusterName, val, ConfigTypeString)
			case "consul-alerts/config/notifiers/opsgenie/api-key":
				valErr = loadCustomValue(&config.Notifiers.OpsGenie.ApiKey, val, ConfigTypeString)

			// AwsSns notifier config
			case "consul-alerts/config/notifiers/awssns/enabled":
				valErr = loadCustomValue(&config.Notifiers.AwsSns.Enabled, val, ConfigTypeBool)
			case "consul-alerts/config/notifiers/awssns/region":
				valErr = loadCustomValue(&config.Notifiers.AwsSns.Region, val, ConfigTypeString)
			case "consul-alerts/config/notifiers/awssns/topic-arn":
				valErr = loadCustomValue(&config.Notifiers.AwsSns.TopicArn, val, ConfigTypeString)

			}

			if valErr != nil {
				log.Printf(`unable to load custom value for "%s". Using default instead. Error: %s`, key, valErr.Error())
			}

		}
	} else {
		log.Println("Unable to load custom config, using default instead:", err)
	}

}

func loadCustomValue(configVariable interface{}, data []byte, cType configType) (err error) {
	switch cType {
	case ConfigTypeBool:
		var val bool
		if val, err = strconv.ParseBool(string(data)); err == nil {
			boolConfig := configVariable.(*bool)
			*boolConfig = val
		}
	case ConfigTypeString:
		strConfig := configVariable.(*string)
		*strConfig = string(data)
	case ConfigTypeInt:
		var val int
		if val, err = strconv.Atoi(string(data)); err == nil {
			intConfig := configVariable.(*int)
			*intConfig = int(val)
		}
	case ConfigTypeStrArray:
		arrConfig := configVariable.(*[]string)
		err = json.Unmarshal(data, arrConfig)
	}
	return err
}

func (c *ConsulAlertClient) EventsEnabled() bool {
	return c.config.Events.Enabled
}

func (c *ConsulAlertClient) ChecksEnabled() bool {
	return c.config.Checks.Enabled
}

func (c *ConsulAlertClient) EventHandlers(eventName string) []string {
	return c.config.Events.Handlers
}

func (c *ConsulAlertClient) CheckChangeThreshold() int {
	return c.config.Checks.ChangeThreshold
}

func (c *ConsulAlertClient) UpdateCheckData() {
	healthApi := c.api.Health()
	kvApi := c.api.KV()

	healths, _, _ := healthApi.State("any", nil)

	for _, health := range healths {

		node := health.Node
		service := health.ServiceID
		check := health.CheckID
		if service == "" {
			service = "_"
		}
		key := fmt.Sprintf("consul-alerts/checks/%s/%s/%s", node, service, check)

		status, _, _ := kvApi.Get(key, nil)
		existing := status != nil

		localHealth := Check(*health)

		if c.IsBlacklisted(&localHealth) {
			log.Printf("%s:%s:%s is blacklisted.", node, service, check)
			continue
		}

		if !existing {
			c.registerHealthCheck(key, &localHealth)
		} else {
			c.updateHealthCheck(key, &localHealth)
		}

	}

}

// GetReminders returns list of reminders
func (c *ConsulAlertClient) GetReminders() []notifier.Message {
	remindersList, _, _ := c.api.KV().List("consul-alerts/reminders", nil)
	var messages []notifier.Message
	for _, kvpair := range remindersList {
		var message notifier.Message
		json.Unmarshal(kvpair.Value, &message)
		messages = append(messages, message)
	}
	log.Println("Getting reminders")
	return messages
}

// SetReminder sets a reminder
func (c *ConsulAlertClient) SetReminder(m notifier.Message) {
	data, _ := json.Marshal(m)
	key := fmt.Sprintf("consul-alerts/reminders/%s", m.Node)
	c.api.KV().Put(&consulapi.KVPair{Key: key, Value: data}, nil)
	log.Println("Setting reminder for node: ", m.Node)
}

// DeleteReminder deletes a reminder
func (c *ConsulAlertClient) DeleteReminder(node string) {
	key := fmt.Sprintf("consul-alerts/reminders/%s", node)
	c.api.KV().Delete(key, nil)
	log.Println("Deleting reminder for node: ", node)
}

// NewAlerts returns a list of checks marked for notification
func (c *ConsulAlertClient) NewAlerts() []Check {
	allChecks, _, _ := c.api.KV().List("consul-alerts/checks", nil)
	var alerts []Check
	for _, kvpair := range allChecks {
		key := kvpair.Key
		if strings.HasSuffix(key, "/") {
			continue
		}
		var status Status
		json.Unmarshal(kvpair.Value, &status)
		if status.ForNotification {
			status.ForNotification = false
			data, _ := json.Marshal(status)
			c.api.KV().Put(&consulapi.KVPair{Key: key, Value: data}, nil)
			// check if blacklisted

			if !c.IsBlacklisted(status.HealthCheck) {
				alerts = append(alerts, *status.HealthCheck)
			}
		}
	}
	return alerts
}

<<<<<<< HEAD
// CustomNotifiers returns a map of all custom notifiers and command path as the key value
func (c *ConsulAlertClient) CustomNotifiers() (customNotifs map[string]string) {
	if kvPairs, _, err := c.api.KV().List("consul-alerts/config/notifiers/custom", nil); err == nil {
		customNotifs = make(map[string]string)
		for _, kvPair := range kvPairs {
			rp := regexp.MustCompile("/([^/]*)$")
			match := rp.FindStringSubmatch(kvPair.Key)
			custNotifName := match[1]
			if custNotifName == "" {
				continue
			}
			customNotifs[custNotifName] = string(kvPair.Value)
		}
	}
	return customNotifs
=======
func (c *ConsulAlertClient) NewAlertsWithFilter(nodeName string, serviceName string, checkName string, statuses []string, ignoreBlacklist bool) []Check {
	allChecks, _, _ := c.api.KV().List("consul-alerts/checks", nil)
	alerts := make([]Check, 0)
	for _, kvpair := range allChecks {
		if strings.HasSuffix(kvpair.Key, "/") {
			continue
		}

		var status Status
		json.Unmarshal(kvpair.Value, &status)

		check := *status.HealthCheck

		if nodeName != "" && nodeName != check.Node {
			continue
		}

		if serviceName != "" && serviceName != check.ServiceName {
			continue
		}

		if checkName != "" && checkName != check.Name {
			continue
		}

		if len(statuses) > 0 {
			inStatuses := false
			for _, s := range statuses {
				inStatuses =  check.Status == s
			}
			if !inStatuses {
				continue
			}
		}

		if !ignoreBlacklist && c.IsBlacklisted(status.HealthCheck) {
            continue
		}
	    alerts = append(alerts, *status.HealthCheck)
	}
	return alerts
}

func (c *ConsulAlertClient) CustomNotifiers() []string {
	return c.config.Notifiers.Custom
>>>>>>> e0bce2f2
}

// EmailConfig exports the email config
func (c *ConsulAlertClient) EmailConfig() *EmailNotifierConfig {
	return c.config.Notifiers.Email
}

func (c *ConsulAlertClient) LogConfig() *LogNotifierConfig {
	return c.config.Notifiers.Log
}

func (c *ConsulAlertClient) InfluxdbConfig() *InfluxdbNotifierConfig {
	return c.config.Notifiers.Influxdb
}

func (c *ConsulAlertClient) SlackConfig() *SlackNotifierConfig {
	return c.config.Notifiers.Slack
}

func (c *ConsulAlertClient) PagerDutyConfig() *PagerDutyNotifierConfig {
	return c.config.Notifiers.PagerDuty
}

func (c *ConsulAlertClient) HipChatConfig() *HipChatNotifierConfig {
	return c.config.Notifiers.HipChat
}

func (c *ConsulAlertClient) OpsGenieConfig() *OpsGenieNotifierConfig {
	return c.config.Notifiers.OpsGenie
}

func (c *ConsulAlertClient) AwsSnsConfig() *AwsSnsNotifierConfig {
	return c.config.Notifiers.AwsSns
}

func (c *ConsulAlertClient) registerHealthCheck(key string, health *Check) {

	log.Printf(
		"Registering new health check: node=%s, service=%s, check=%s, status=%s",
		health.Node,
		health.ServiceName,
		health.Name,
		health.Status,
	)

	var newStatus Status
	if health.Status == "passing" {
		newStatus = Status{
			Current:          health.Status,
			CurrentTimestamp: time.Now(),
			HealthCheck:      health,
		}
	} else {
		newStatus = Status{
			Pending:          health.Status,
			PendingTimestamp: time.Now(),
			HealthCheck:      health,
		}
	}

	statusData, _ := json.Marshal(newStatus)
	c.api.KV().Put(&consulapi.KVPair{Key: key, Value: statusData}, nil)
}

func (c *ConsulAlertClient) updateHealthCheck(key string, health *Check) {

	kvpair, _, _ := c.api.KV().Get(key, nil)
	val := kvpair.Value
	var storedStatus Status
	json.Unmarshal(val, &storedStatus)

	// no status change if the stored status and latest status is the same
	noStatusChange := storedStatus.Current == health.Status

	// new pending status if it's a new status and it's not the same as the pending status
	newPendingStatus := storedStatus.Current != health.Status && storedStatus.Pending != health.Status

	// status is still pending for change. will change if it reaches threshold
	stillPendingStatus := storedStatus.Current != health.Status && storedStatus.Pending == health.Status

	switch {

	case noStatusChange:
		if storedStatus.Pending != "" {
			storedStatus.Pending = ""
			storedStatus.PendingTimestamp = time.Time{}
			log.Printf(
				"%s:%s:%s is now back to %s.",
				health.Node,
				health.ServiceName,
				health.Name,
				storedStatus.Current,
			)
		}

	case newPendingStatus:
		storedStatus.Pending = health.Status
		storedStatus.PendingTimestamp = time.Now()
		log.Printf(
			"%s:%s:%s is now pending status change from %s to %s.",
			health.Node,
			health.ServiceName,
			health.Name,
			storedStatus.Current,
			storedStatus.Pending,
		)

	case stillPendingStatus:
		duration := time.Since(storedStatus.PendingTimestamp)
		if int(duration.Seconds()) >= c.config.Checks.ChangeThreshold {

			log.Printf(
				"%s:%s:%s has changed status from %s to %s.",
				health.Node,
				health.ServiceName,
				health.Name,
				storedStatus.Current,
				storedStatus.Pending,
			)

			storedStatus.Current = storedStatus.Pending
			storedStatus.CurrentTimestamp = time.Now()
			storedStatus.Pending = ""
			storedStatus.PendingTimestamp = time.Time{}
			storedStatus.ForNotification = true
		} else {
			log.Printf(
				"%s:%s:%s is pending status change from %s to %s for %s.",
				health.Node,
				health.ServiceName,
				health.Name,
				storedStatus.Current,
				storedStatus.Pending,
				duration,
			)
		}

	}
	storedStatus.HealthCheck = health

	data, _ := json.Marshal(storedStatus)
	c.api.KV().Put(&consulapi.KVPair{Key: key, Value: data}, nil)
}

func (c *ConsulAlertClient) CheckStatus(node, serviceId, checkId string) (status, output string) {
	if serviceId == "" {
		serviceId = "_"
	}
	key := fmt.Sprintf("consul-alerts/checks/%s/%s/%s", node, serviceId, checkId)
	kvPair, _, _ := c.api.KV().Get(key, nil)

	if kvPair == nil {
		status = ""
		output = ""
		return
	}

	var checkStatus Status
	json.Unmarshal(kvPair.Value, &checkStatus)

	status = checkStatus.Current
	output = checkStatus.HealthCheck.Output
	return
}

// GetProfileInfo returns profile info for check
func (c *ConsulAlertClient) GetProfileInfo(node, serviceID, checkID string) (notifiersList map[string]bool, interval int) {
	log.Println("Getting profile for node: ", node, " service: ", serviceID, " check: ", checkID)

	var profile string

	kvPair, _, _ := c.api.KV().Get(fmt.Sprintf("consul-alerts/config/notif-selection/services/%s", serviceID), nil)
	if kvPair != nil {
		profile = string(kvPair.Value)
		log.Println("service selection key found.")
	} else if kvPair, _, _ = c.api.KV().Get(fmt.Sprintf("consul-alerts/config/notif-selection/checks/%s", checkID), nil); kvPair != nil {
		profile = string(kvPair.Value)
		log.Println("check selection key found.")
	} else if kvPair, _, _ = c.api.KV().Get(fmt.Sprintf("consul-alerts/config/notif-selection/hosts/%s", node), nil); kvPair != nil {
		profile = string(kvPair.Value)
		log.Println("host selection key found.")
	} else {
		profile = "default"
	}

	key := fmt.Sprintf("consul-alerts/config/notif-profiles/%s", profile)
	log.Println("profile key: ", key)
	kvPair, _, _ = c.api.KV().Get(key, nil)
	if kvPair == nil {
		log.Println("profile key not found.")
		return
	}
	var checkProfile ProfileInfo
	json.Unmarshal(kvPair.Value, &checkProfile)

	notifiersList = checkProfile.NotifList
	interval = checkProfile.Interval
	log.Println("Interval: ", interval, " List: ", notifiersList)
	return
}

// IsBlacklisted gets the blacklist status of check
func (c *ConsulAlertClient) IsBlacklisted(check *Check) bool {
	node := check.Node
	nodeCheckKey := fmt.Sprintf("consul-alerts/config/checks/blacklist/nodes/%s", node)
	nodeBlacklisted := c.CheckKeyExists(nodeCheckKey)

	service := "_"
	serviceBlacklisted := false
	if check.ServiceID != "" {
		service = check.ServiceID
		serviceCheckKey := fmt.Sprintf("consul-alerts/config/checks/blacklist/services/%s", service)
		serviceBlacklisted = c.CheckKeyExists(serviceCheckKey)
	}

	checkId := check.CheckID
	checkCheckKey := fmt.Sprintf("consul-alerts/config/checks/blacklist/checks/%s", checkId)
	checkBlacklisted := c.CheckKeyExists(checkCheckKey)

	singleKey := fmt.Sprintf("consul-alerts/config/checks/blacklist/single/%s/%s/%s", node, service, checkId)
	singleBlacklisted := c.CheckKeyExists(singleKey)

	return nodeBlacklisted || serviceBlacklisted || checkBlacklisted || singleBlacklisted
}

func (c *ConsulAlertClient) CheckKeyExists(key string) bool {
	kvpair, _, err := c.api.KV().Get(key, nil)
	return kvpair != nil && err == nil
}<|MERGE_RESOLUTION|>--- conflicted
+++ resolved
@@ -334,7 +334,6 @@
 	return alerts
 }
 
-<<<<<<< HEAD
 // CustomNotifiers returns a map of all custom notifiers and command path as the key value
 func (c *ConsulAlertClient) CustomNotifiers() (customNotifs map[string]string) {
 	if kvPairs, _, err := c.api.KV().List("consul-alerts/config/notifiers/custom", nil); err == nil {
@@ -350,7 +349,8 @@
 		}
 	}
 	return customNotifs
-=======
+}
+
 func (c *ConsulAlertClient) NewAlertsWithFilter(nodeName string, serviceName string, checkName string, statuses []string, ignoreBlacklist bool) []Check {
 	allChecks, _, _ := c.api.KV().List("consul-alerts/checks", nil)
 	alerts := make([]Check, 0)
@@ -392,11 +392,6 @@
 	    alerts = append(alerts, *status.HealthCheck)
 	}
 	return alerts
-}
-
-func (c *ConsulAlertClient) CustomNotifiers() []string {
-	return c.config.Notifiers.Custom
->>>>>>> e0bce2f2
 }
 
 // EmailConfig exports the email config
